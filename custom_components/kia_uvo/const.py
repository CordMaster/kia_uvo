--- conflicted
+++ resolved
@@ -2,11 +2,7 @@
 
 from enum import Enum
 from datetime import timedelta
-<<<<<<< HEAD
 from dateutil import tz
-=======
-import pytz
->>>>>>> eefd91f5
 
 from homeassistant.const import LENGTH_KILOMETERS, LENGTH_MILES
 
@@ -41,9 +37,6 @@
 NO_FORCE_SCAN_HOUR_START = 22
 NO_FORCE_SCAN_HOUR_FINISH = 6
 
-KIA_TZ = pytz.timezone('CET')
-UTC_TZ = pytz.timezone('UTC')
-
 NOT_APPLICABLE = "Not Applicable"
 DATE_FORMAT = "%Y-%m-%d %H:%M:%S.%f"
 UNIT_IS_DYNAMIC = "unit_is_dynamic"
