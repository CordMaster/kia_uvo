--- conflicted
+++ resolved
@@ -70,20 +70,9 @@
         self._source_unit = unit
         self._icon = icon
         self._device_class = device_class
-<<<<<<< HEAD
-
+        self._dynamic_distance_unit = False
         if self._unit == DYNAMIC_DISTANCE_UNIT:
-            key_unit = key.replace(".value", ".unit")
-            found_unit = self.getChildValue(self.vehicle.vehicle_data, key_unit)
-            if found_unit in DISTANCE_UNITS:
-                self._unit = vehicle.unit_of_measurement
-                self._source_unit = DISTANCE_UNITS[found_unit]                   
-            else:
-                self._unit = NOT_APPLICABLE
-                self._source_unit = NOT_APPLICABLE
-=======
-        self._initial_unit = None
->>>>>>> 36806c0a
+            self._dynamic_distance_unit = True
 
     @property
     def state(self):
@@ -101,15 +90,17 @@
 
     @property
     def unit_of_measurement(self):
-        if self._initial_unit == None:
-            self._initial_unit = self._unit
-        if self._initial_unit == UNIT_IS_DYNAMIC:
-            key_unit = self._key.replace(".value", ".unit")
-            found_unit = self.getChildValue(self.vehicle.vehicle_data, key_unit)
-            if found_unit in DISTANCE_UNITS:
-                self._unit = DISTANCE_UNITS[found_unit]
-            else:
-                self._unit = NOT_APPLICABLE
+        if self._dynamic_distance_unit == False:
+            return self._unit
+
+        key_unit = self._key.replace(".value", ".unit")
+        found_unit = self.getChildValue(self.vehicle.vehicle_data, key_unit)
+        if found_unit in DISTANCE_UNITS:
+            self._unit = self.vehicle.unit_of_measurement
+            self._source_unit = DISTANCE_UNITS[found_unit]                   
+        else:
+            self._unit = NOT_APPLICABLE
+            self._source_unit = NOT_APPLICABLE
 
         return self._unit
 
